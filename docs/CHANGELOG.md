--- conflicted
+++ resolved
@@ -12,22 +12,15 @@
 * `SpriteRender` pass to draw sprites without using `Material` and `Mesh`. ([#829], [#830])
 * Sprite animation uses the `SpriteRenderChannel`. ([#829], [#830])
 * Added Named Component. ([#879])
-<<<<<<< HEAD
-* State::handle_event has more events. ([#887])
-=======
+* State::handle_event can now handle multiple types of events. ([#887])
 * Support for progressive jpeg loading. ([#877])
->>>>>>> 0f6b31cb
 
 ### Changed
 * Sprites contain their dimensions and offsets to render them with the right size and desired position. ([#829], [#830])
 * Texture coordinates for sprites are 1.0 at the top of the texture and 0.0 at the bottom. ([#829], [#830])
 * Made get_camera public. ([#878)]
-<<<<<<< HEAD
 * Simplified creating states with SimpleState and EmptyState. ([#887])
-
-=======
 * Replaced the `imagefmt` crate with `image`. ([#877])
->>>>>>> 0f6b31cb
 ### Removed
 
 ### Fixed
@@ -36,11 +29,8 @@
 [#830]: https://github.com/amethyst/amethyst/pull/830
 [#879]: https://github.com/amethyst/amethyst/pull/879
 [#878]: https://github.com/amethyst/amethyst/pull/878
-<<<<<<< HEAD
 [#887]: https://github.com/amethyst/amethyst/pull/887
-=======
 [#877]: https://github.com/amethyst/amethyst/pull/877
->>>>>>> 0f6b31cb
 
 ## [0.8.0] - 2018-08
 ### Added
